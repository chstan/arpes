--- conflicted
+++ resolved
@@ -402,17 +402,13 @@
         self.app_context['color_maps']['main'] = LinearColorMapper(
             default_palette, low=np.min(prepped_main_image), high=np.max(prepped_main_image), nan_color='black')
 
-<<<<<<< HEAD
-        main_tools = ["wheel_zoom", "tap", "reset","save"]
-=======
         main_title = 'Bokeh Tool: WARNING Unidentified'
         try:
             main_title = "Bokeh Tool: %s" % arr.S.label[:60]
         except:
             pass
 
-        main_tools = ["wheel_zoom", "tap", "reset"]
->>>>>>> a53c354f
+        main_tools = ["wheel_zoom", "tap", "reset","save"]
         figures['main'] = figure(
             tools=main_tools, plot_width=self.app_main_size, plot_height=self.app_main_size, min_border=10,
             min_border_left=50,
